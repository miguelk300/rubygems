module Bundler
  # We're doing this because we might write tests that deal
  # with other versions of bundler and we are unsure how to
  # handle this better.
<<<<<<< HEAD
  VERSION = "1.9.4" unless defined?(::Bundler::VERSION)
=======
  VERSION = "1.9.6" unless defined?(::Bundler::VERSION)
>>>>>>> 84c32d00
end<|MERGE_RESOLUTION|>--- conflicted
+++ resolved
@@ -2,9 +2,5 @@
   # We're doing this because we might write tests that deal
   # with other versions of bundler and we are unsure how to
   # handle this better.
-<<<<<<< HEAD
-  VERSION = "1.9.4" unless defined?(::Bundler::VERSION)
-=======
   VERSION = "1.9.6" unless defined?(::Bundler::VERSION)
->>>>>>> 84c32d00
 end