$:.unshift File.expand_path('..', __FILE__)
$:.unshift File.expand_path('../../lib', __FILE__)
<<<<<<< HEAD

require 'fileutils'
require 'uri'
require 'digest/sha1'
=======
# stdlib first
require 'uri'
require 'digest/sha1'
require 'fileutils'
require 'bundler/psyched_yaml'
require 'rubygems'
require 'rspec'
require 'bundler'
>>>>>>> 19d89eca

require 'bundler/psyched_yaml'
require 'bundler'

begin
  require 'rubygems'
  spec = Gem::Specification.load("bundler.gemspec")
  gem 'rspec', spec.dependencies.last.requirement.to_s
  require 'rspec'
rescue LoadError
  abort "Run rake spec:deps to install development dependencies"
end

# Require the correct version of popen for the current platform
if RbConfig::CONFIG['host_os'] =~ /mingw|mswin/
  begin
    require 'win32/open3'
  rescue LoadError
    abort "Run `gem install win32-open3` to be able to run specs"
  end
else
  require 'open3'
end

Dir["#{File.expand_path('../support', __FILE__)}/*.rb"].each do |file|
  require file unless file =~ /fakeweb\/.*\.rb/
end

$debug    = false
$show_err = true

Spec::Rubygems.setup
FileUtils.rm_rf(Spec::Path.gem_repo1)
ENV['RUBYOPT'] = "#{ENV['RUBYOPT']} -r#{Spec::Path.root}/spec/support/hax.rb"
ENV['BUNDLE_SPEC_RUN'] = "true"

# Don't wrap output in tests
ENV['THOR_COLUMNS'] = '10000'

RSpec.configure do |config|
  config.include Spec::Builders
  config.include Spec::Helpers
  config.include Spec::Indexes
  config.include Spec::Matchers
  config.include Spec::Path
  config.include Spec::Rubygems
  config.include Spec::Platforms
  config.include Spec::Sudo
  config.include Spec::Permissions

  if ENV['BUNDLER_SUDO_TESTS'] && Spec::Sudo.present?
    config.filter_run :sudo => true
  else
    config.filter_run_excluding :sudo => true
  end

  if ENV['BUNDLER_REALWORLD_TESTS']
    config.filter_run :realworld => true
  else
    config.filter_run_excluding :realworld => true
  end

  config.filter_run_excluding :ruby => LessThanProc.with(RUBY_VERSION)
  config.filter_run_excluding :rubygems => LessThanProc.with(Gem::VERSION)

  config.filter_run :focused => true unless ENV['CI']
  config.run_all_when_everything_filtered = true
  config.alias_example_to :fit, :focused => true

  original_wd       = Dir.pwd
  original_path     = ENV['PATH']
  original_gem_home = ENV['GEM_HOME']

  def pending_jruby_shebang_fix
    pending "JRuby executables do not have a proper shebang" if RUBY_PLATFORM == "java"
  end

  config.expect_with :rspec do |c|
    c.syntax = :expect
  end

  config.before :all do
    build_repo1
  end

  config.before :each do
    reset!
    system_gems []
    in_app_root
  end

  config.after :each do |example|
    puts @out if example.exception

    Dir.chdir(original_wd)
    # Reset ENV
    ENV['PATH']                  = original_path
    ENV['GEM_HOME']              = original_gem_home
    ENV['GEM_PATH']              = original_gem_home
    ENV['BUNDLE_PATH']           = nil
    ENV['BUNDLE_GEMFILE']        = nil
    ENV['BUNDLE_FROZEN']         = nil
    ENV['BUNDLE_APP_CONFIG']     = nil
    ENV['BUNDLER_TEST']          = nil
    ENV['BUNDLER_SPEC_PLATFORM'] = nil
    ENV['BUNDLER_SPEC_VERSION']  = nil
  end
end<|MERGE_RESOLUTION|>--- conflicted
+++ resolved
@@ -1,23 +1,10 @@
 $:.unshift File.expand_path('..', __FILE__)
 $:.unshift File.expand_path('../../lib', __FILE__)
-<<<<<<< HEAD
 
+require 'bundler/psyched_yaml'
 require 'fileutils'
 require 'uri'
 require 'digest/sha1'
-=======
-# stdlib first
-require 'uri'
-require 'digest/sha1'
-require 'fileutils'
-require 'bundler/psyched_yaml'
-require 'rubygems'
-require 'rspec'
-require 'bundler'
->>>>>>> 19d89eca
-
-require 'bundler/psyched_yaml'
-require 'bundler'
 
 begin
   require 'rubygems'
@@ -27,6 +14,8 @@
 rescue LoadError
   abort "Run rake spec:deps to install development dependencies"
 end
+
+require 'bundler'
 
 # Require the correct version of popen for the current platform
 if RbConfig::CONFIG['host_os'] =~ /mingw|mswin/
