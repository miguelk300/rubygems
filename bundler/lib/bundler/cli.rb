--- conflicted
+++ resolved
@@ -142,112 +142,8 @@
       "Specify the number of jobs to run in parallel"
 
     def install
-<<<<<<< HEAD
       require 'bundler/cli/install'
       Install.new(options.dup).run
-=======
-      opts = options.dup
-      if opts[:without]
-        opts[:without] = opts[:without].map{|g| g.tr(' ', ':') }
-      end
-
-      ENV['RB_USER_INSTALL'] = '1' if Bundler::FREEBSD
-
-      # Just disable color in deployment mode
-      Bundler.ui.shell = Thor::Shell::Basic.new if opts[:deployment]
-
-      if (opts[:path] || opts[:deployment]) && opts[:system]
-        Bundler.ui.error "You have specified both a path to install your gems to, \n" \
-                         "as well as --system. Please choose."
-        exit 1
-      end
-
-      if (opts["trust-policy"])
-        unless (Bundler.rubygems.security_policies.keys.include?(opts["trust-policy"]))
-          Bundler.ui.error "Rubygems doesn't know about trust policy '#{opts["trust-policy"]}'. " \
-            "The known policies are: #{Bundler.rubygems.security_policies.keys.join(', ')}."
-          exit 1
-        end
-        Bundler.settings["trust-policy"] = opts["trust-policy"]
-      else
-        Bundler.settings["trust-policy"] = nil if Bundler.settings["trust-policy"]
-      end
-
-      if opts[:deployment] || opts[:frozen]
-        unless Bundler.default_lockfile.exist?
-          flag = opts[:deployment] ? '--deployment' : '--frozen'
-          raise ProductionError, "The #{flag} flag requires a Gemfile.lock. Please make " \
-                                 "sure you have checked your Gemfile.lock into version control " \
-                                 "before deploying."
-        end
-
-        if Bundler.root.join("vendor/cache").exist?
-          opts[:local] = true
-        end
-
-        Bundler.settings[:frozen] = '1'
-      end
-
-      # When install is called with --no-deployment, disable deployment mode
-      if opts[:deployment] == false
-        Bundler.settings.delete(:frozen)
-        opts[:system] = true
-      end
-
-      Bundler.settings[:path]     = nil if opts[:system]
-      Bundler.settings[:path]     = "vendor/bundle" if opts[:deployment]
-      Bundler.settings[:path]     = opts["path"] if opts["path"]
-      Bundler.settings[:path]     ||= "bundle" if opts["standalone"]
-      Bundler.settings[:bin]      = opts["binstubs"] if opts["binstubs"]
-      Bundler.settings[:bin]      = nil if opts["binstubs"] && opts["binstubs"].empty?
-      Bundler.settings[:shebang]  = opts["shebang"] if opts["shebang"]
-      Bundler.settings[:jobs]     = opts["jobs"] if opts["jobs"]
-      Bundler.settings[:no_prune] = true if opts["no-prune"]
-      Bundler.settings[:clean]    = opts["clean"] if opts["clean"]
-      Bundler.settings.without    = opts[:without]
-      Bundler.ui.level            = "warn" if opts[:quiet]
-      Bundler::Fetcher.disable_endpoint = opts["full-index"]
-      Bundler.settings[:disable_shared_gems] = Bundler.settings[:path] ? '1' : nil
-
-      # rubygems plugins sometimes hook into the gem install process
-      Gem.load_env_plugins if Gem.respond_to?(:load_env_plugins)
-
-      definition = Bundler.definition
-      definition.validate_ruby!
-      Installer.install(Bundler.root, definition, opts)
-      Bundler.load.cache if Bundler.root.join("vendor/cache").exist? && !options["no-cache"]
-
-      if Bundler.settings[:path]
-        absolute_path = File.expand_path(Bundler.settings[:path])
-        relative_path = absolute_path.sub(File.expand_path('.'), '.')
-        Bundler.ui.confirm "Your bundle is complete!"
-        Bundler.ui.confirm without_groups_message if Bundler.settings.without.any?
-        Bundler.ui.confirm "It was installed into #{relative_path}"
-      else
-        Bundler.ui.confirm "Your bundle is complete!"
-        Bundler.ui.confirm without_groups_message if Bundler.settings.without.any?
-        Bundler.ui.confirm "Use `bundle show [gemname]` to see where a bundled gem is installed."
-      end
-      Installer.post_install_messages.to_a.each do |name, msg|
-        Bundler.ui.confirm "Post-install message from #{name}:"
-        Bundler.ui.info msg
-      end
-
-      clean if Bundler.settings[:clean] && Bundler.settings[:path]
-    rescue GemNotFound, VersionConflict => e
-      if opts[:local] && Bundler.app_cache.exist?
-        Bundler.ui.warn "Some gems seem to be missing from your vendor/cache directory."
-      end
-
-      if Bundler.definition.rubygems_remotes.empty?
-        Bundler.ui.warn <<-WARN, :wrap => true
-          Your Gemfile has no gem server sources. If you need gems that are \
-          not already on your machine, add a line like this to your Gemfile:
-          source 'https://rubygems.org'
-        WARN
-      end
-      raise e
->>>>>>> b111fc20
     end
 
     desc "update", "update the current environment"
@@ -537,71 +433,5 @@
     def env
       Env.new.write($stdout)
     end
-<<<<<<< HEAD
-=======
-
-  private
-
-    def setup_cache_all
-      Bundler.settings[:cache_all] = options[:all] if options.key?("all")
-
-      if Bundler.definition.sources.any? { |s| !s.is_a?(Source::Rubygems) } && !Bundler.settings[:cache_all]
-        Bundler.ui.warn "Your Gemfile contains path and git dependencies. If you want "    \
-          "to package them as well, please pass the --all flag. This will be the default " \
-          "on Bundler 2.0."
-      end
-    end
-
-    def select_spec(name, regex_match = nil)
-      specs = []
-      regexp = Regexp.new(name) if regex_match
-
-      Bundler.definition.specs.each do |spec|
-        return spec if spec.name == name
-        specs << spec if regexp && spec.name =~ regexp
-      end
-
-      case specs.count
-      when 0
-        raise GemNotFound, not_found_message(name, Bundler.definition.dependencies)
-      when 1
-        specs.first
-      else
-        ask_for_spec_from(specs)
-      end
-    end
-
-    def ask_for_spec_from(specs)
-      if !$stdout.tty? && ENV['BUNDLE_SPEC_RUN'].nil?
-        raise GemNotFound, not_found_message(name, Bundler.definition.dependencies)
-      end
-
-      specs.each_with_index do |spec, index|
-        Bundler.ui.info "#{index.succ} : #{spec.name}", true
-      end
-      Bundler.ui.info '0 : - exit -', true
-
-      num = Bundler.ui.ask('> ').to_i
-      num > 0 ? specs[num - 1] : nil
-    end
-
-    def not_found_message(missing_gem_name, alternatives)
-      require 'bundler/similarity_detector'
-      message = "Could not find gem '#{missing_gem_name}'."
-      alternate_names = alternatives.map { |a| a.respond_to?(:name) ? a.name : a }
-      suggestions = SimilarityDetector.new(alternate_names).similar_word_list(missing_gem_name)
-      message += "\nDid you mean #{suggestions}?" if suggestions
-      message
-    end
-
-    def without_groups_message
-      groups = Bundler.settings.without
-      group_list = [groups[0...-1].join(", "), groups[-1..-1]].
-        reject{|s| s.to_s.empty? }.join(" and ")
-      group_str = (groups.size == 1) ? "group" : "groups"
-      "Gems in the #{group_str} #{group_list} were not installed."
-    end
-
->>>>>>> b111fc20
   end
 end