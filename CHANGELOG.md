--- conflicted
+++ resolved
@@ -1,10 +1,10 @@
-<<<<<<< HEAD
 ## 1.4.0
 
 Features:
 
   - add `ENV['DEBUG_RESOLVER_TREE']` outputs resolver tree (@dblock)
   - set $MANPATH so `bundle exec man name` works (#1624, @sunaku)
+  - add Gemfile dependency info to bundle outdated output (#2487, @rahearn)
 
 ## 1.3.6
 
@@ -12,12 +12,6 @@
 
   - set --no-cache when bundle install --local is called (@TimMoore)
   - make gemspec path option preserve relative paths in lock file (@bwillis)
-=======
-## 1.3.6
-
-Features:
-  - add Gemfile dependency info to bundle outdated output (@rahearn)
->>>>>>> a3c7fe43
 
 ## 1.3.5 (3 April 2013)
 
