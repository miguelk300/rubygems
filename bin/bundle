--- conflicted
+++ resolved
@@ -7,28 +7,8 @@
     err << "This can be done by running `gem cleanup bundler`."
     abort(err)
   end
-<<<<<<< HEAD
 end
+
 require 'bundler/cli'
 require 'bundler/friendly_errors'
-Bundler.with_friendly_errors {Bundler::CLI.start }
-=======
-  require 'bundler/cli'
-  Bundler::CLI.start
-rescue Bundler::BundlerError => e
-  Bundler.ui.error e.message
-  Bundler.ui.debug e.backtrace.join("\n")
-  exit e.status_code
-rescue Interrupt => e
-  Bundler.ui.error "\nQuitting..."
-  Bundler.ui.debug e.backtrace.join("\n")
-  exit 1
-rescue SystemExit => e
-  exit e.status
-rescue Exception => e
-  Bundler.ui.error(
-    "Unfortunately, a fatal error has occurred. Please see the Bundler \n" \
-    "troubleshooting documentation at http://bit.ly/bundler-issues. Thanks! \n")
-  raise e
-end
->>>>>>> e1d71e79
+Bundler.with_friendly_errors { Bundler::CLI.start }